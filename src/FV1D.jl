--- conflicted
+++ resolved
@@ -63,25 +63,15 @@
     nx = grid.nx
     RealT = eltype(grid.xc)
     # Allocating variables
-<<<<<<< HEAD
-    u = allocate(backend_kernel, RealT, nvar, nx+2)
-    #u = OffsetArray(u_, OffsetArrays.Origin(1, 0))
-=======
 
     u_ = allocate(backend_kernel, RealT, nvar, nx+2)
     u = OffsetArray(u_, OffsetArrays.Origin(1, 0))
->>>>>>> 1ea34042
     res = copy(u) # dU/dt + res(U) = 0
     Fn = copy(u) # numerical flux
 
     # TODO - dt is a vector to allow mutability. Is that necessary?
-<<<<<<< HEAD
-    #dt = allocate(backend_kernel, RealT, 1)
-    dt = Vector{RealT}(undef, 1)
-=======
     dt = allocate(backend_kernel, RealT, 1)
 
->>>>>>> 1ea34042
     cache = (; u, res, Fn, dt, backend_kernel)
 
     return cache
@@ -212,22 +202,6 @@
     (; grid, equations, surface_flux, solver, cache) = semi
     (; nx, dx, xf) = grid
     (; u, Fn, res) = cache
-<<<<<<< HEAD
-
-    nx = grid.nx
-    backend = get_backend(u)
-
-    update_rhs_kernel!(backend)(res, Fn, dx, equations, solver; ndrange = nx)
-    synchronize(backend)
-
-end
-
-@kernel function update_rhs_kernel!(res, Fn, dx, equations, solver)
-    i = @index(Global, Linear)
-    for k = 1:3
-        res[k,i+1] += (Fn[k,i+2] - Fn[k,i+1])/dx[i]
-    end
-=======
     # TODO: Is 256 an optimal workgroup size?
     update_rhs_kernel!(get_backend(u),256)(Fn, res, equations, solver, dx; ndrange = nx)
 end
@@ -237,7 +211,6 @@
         fn_rr = get_node_vars(Fn, equations, solver, i+1)
         fn_ll = get_node_vars(Fn, equations, solver, i)
         res[:, i] .+= (fn_rr - fn_ll)/ dx[i]
->>>>>>> 1ea34042
 end
 
 function compute_surface_fluxes!(semi)
@@ -246,26 +219,12 @@
     (; nx, dx, xf) = grid
     (; u, Fn, res) = cache
     # TODO: Is 256 an optimal workgroup size?
-<<<<<<< HEAD
-    backend = get_backend(u)
-    compute_surface_fluxes_kernel!(backend)(Fn, u, equations, solver, surface_flux; ndrange = nx+1)
-    synchronize(backend)
-=======
     compute_surface_fluxes_kernel!(get_backend(u), 256)(Fn, u, equations, solver, surface_flux; ndrange = nx+1)
 
->>>>>>> 1ea34042
 end
 
 @kernel function compute_surface_fluxes_kernel!(Fn, u, equations, solver, surface_flux)
     i = @index(Global, Linear)
-<<<<<<< HEAD
-        ul, ur = get_node_vars(u, equations, solver, i), get_node_vars(u, equations, solver, i+1)
-        flux = surface_flux(ul, ur, 1, equations)
-        for k = 1:3
-        Fn[k, i+1] = flux[k] 
-        end
-=======
         ul, ur = get_node_vars(u, equations, solver, i-1), get_node_vars(u, equations, solver, i)
         Fn[:, i] .= surface_flux(ul, ur, 1, equations)
->>>>>>> 1ea34042
 end